--- conflicted
+++ resolved
@@ -88,7 +88,6 @@
         for annotation in annotations:
             self._post(self._annotation_url, {"annotation": annotation})
 
-<<<<<<< HEAD
     def add_representation(self, entry, media_path, mimetype):
         """Upload an additional representation to the provided entry.
 
@@ -111,7 +110,7 @@
         resp = requests.post(entry['representation_self'], auth=self._auth, headers=ACCEPT_JSON, files=metadata)
         resp.raise_for_status()
         return resp.json()
-=======
+
     def delete_annotation(self, annotation=dict()):
         """Remove an annotation from an entry.
         Args:
@@ -169,5 +168,4 @@
         """
         resp = requests.get(self._media_url, stream=True, auth=self._auth)
         with open(file_path, 'wb') as out_file:
-            shutil.copyfileobj(resp.raw, out_file)
->>>>>>> bff0b4e1
+            shutil.copyfileobj(resp.raw, out_file)